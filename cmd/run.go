--- conflicted
+++ resolved
@@ -334,17 +334,10 @@
 				case lib.TimeoutError:
 					switch e.Place() {
 					case "setup":
-<<<<<<< HEAD
-						logger.WithError(err).Error("Setup timeout")
+						logger.WithField("hint", e.Hint()).Error(err)
 						return ExitCode{errors.New("Setup timeout"), setupTimeoutErrorCode}
 					case "teardown":
-						logger.WithError(err).Error("Teardown timeout")
-=======
-						logrus.WithField("hint", e.Hint()).Error(err)
-						return ExitCode{errors.New("Setup timeout"), setupTimeoutErrorCode}
-					case "teardown":
-						logrus.WithField("hint", e.Hint()).Error(err)
->>>>>>> 087f8652
+						logger.WithField("hint", e.Hint()).Error(err)
 						return ExitCode{errors.New("Teardown timeout"), teardownTimeoutErrorCode}
 					default:
 						logger.WithError(err).Error("Engine timeout")
