--- conflicted
+++ resolved
@@ -201,13 +201,9 @@
 
 	switch t {
 	case "influxdb":
-<<<<<<< HEAD
-		return influxdb.New(u)
+		return influxdb.New(p)
 	case "json":
-		return json.New(u)
-=======
-		return influxdb.New(p)
->>>>>>> 45a553d5
+		return json.New(p)
 	default:
 		return nil, errors.New("Unknown output type: " + t)
 	}
